--- conflicted
+++ resolved
@@ -187,21 +187,12 @@
         item: dict or None
             Item to use as a source. If not given, item-specific
             information will be left unchanged.
-<<<<<<< HEAD
 
         member: dict or None
             An association member to use as source.
             If not given, member-specific information will be update
             from current association/product membership.
 
-=======
-
-        member: dict or None
-            An association member to use as source.
-            If not given, member-specific information will be update
-            from current association/product membership.
-
->>>>>>> 9882874c
         Notes
         -----
         If both `item` and `member` are given,
@@ -217,7 +208,6 @@
 
         # Target
         self.data['target'] = self._get_target()
-<<<<<<< HEAD
 
         # Item-based information
         if item is not None:
@@ -292,127 +282,6 @@
             'asn_candidate': item['asn_candidate']
         }
         return member
-
-    def _init_hook(self, item):
-        """Post-check and pre-add initialization"""
-        super(DMS_Level3_Base, self)._init_hook(item)
-
-        # Set which sequence counter should be used.
-        self._sequence = self._sequences[self.data['asn_type']]
-
-        # Create the product.
-        self.new_product()
-
-        # Update meta data
-        self.update_asn(item=item)
-
-    def _add(self, item):
-        """Add item to this association."""
-        member = self.make_member(item)
-        if self.is_member(member):
-            logger.debug(
-                'Member is already part of the association:'
-                '\n\tassociation: {}'
-                '\n]tmember: {}'.format(self, member)
-            )
-            return
-
-        self.update_validity(member)
-        members = self.current_product['members']
-        members.append(member)
-        if member['exposerr'] not in _EMPTY:
-            logger.warn('Member {} has error "{}"'.format(
-                item['filename'],
-                member['exposerr']
-            ))
-
-        # Add member to the short list
-        self.members.add(member[KEY])
-
-        # Update meta info
-        self.update_asn(item=item, member=member)
-=======
-
-        # Item-based information
-        if item is not None:
-
-            # Program
-            if self.data['program'] != 'noprogram':
-                self.data['program'] = str(item['program'])
->>>>>>> 9882874c
-
-            # Pool
-            if self.data['asn_pool'] == 'none':
-                self.data['asn_pool'] = basename(
-                    item.meta['pool_file']
-                ).split('.')[0]
-                parsed_name = re.search(
-                    _DMS_POOLNAME_REGEX, self.data['asn_pool']
-                )
-                if parsed_name is not None:
-                    pool_meta = {
-                        'program_id': parsed_name.group(1),
-                        'version': parsed_name.group(2)
-                    }
-                    self.meta['pool_meta'] = pool_meta
-
-            # Degrade exposure
-            if self.data['degraded_status'] == _DEGRADED_STATUS_OK:
-                try:
-                    exposerr = item['exposerr']
-                except KeyError:
-                    pass
-                else:
-                    if exposerr not in _EMPTY:
-                        self.data['degraded_status'] = _DEGRADED_STATUS_NOTOK
-
-        # Member-based info
-        if member is not None:
-
-            # Degraded exposure
-            if self.data['degraded_status'] == _DEGRADED_STATUS_OK:
-                try:
-                    exposerr = member['exposerr']
-                except KeyError:
-                    pass
-                else:
-                    if exposerr not in _EMPTY:
-                        self.data['degraded_status'] = _DEGRADED_STATUS_NOTOK
-
-        # Product-based updates
-        product = self.current_product
-        product['name'] = self.dms_product_name()
-
-    def make_member(self, item):
-        """Create a member from the item
-
-        Parameters
-        ----------
-        item: dict
-            The item to create member from.
-
-        Returns
-        -------
-        member: dict
-            The member
-        """
-<<<<<<< HEAD
-        target_id = self.constraints['target']['value']
-        target = 't{0:0>3s}'.format(str(target_id))
-        return target
-=======
-        try:
-            exposerr = item['exposerr']
-        except KeyError:
-            exposerr = None
-        member = {
-            'expname': Utility.rename_to_level2b(item['filename']),
-            'exptype': self.get_exposure_type(item),
-            'exposerr': exposerr,
-            'asn_candidate': item['asn_candidate']
-        }
-        return member
->>>>>>> 9882874c
 
     def _init_hook(self, item):
         """Post-check and pre-add initialization"""
